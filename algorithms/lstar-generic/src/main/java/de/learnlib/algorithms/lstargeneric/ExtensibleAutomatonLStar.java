--- conflicted
+++ resolved
@@ -36,15 +36,11 @@
 AbstractAutomatonLStar<A, I, O,S,T,SP,TP,AI> {
 	
 	public static final class BuilderDefaults {
-<<<<<<< HEAD
-		
 		public static final <I> List<Word<I>> initialPrefixes() {
 			return Collections.singletonList(Word.<I>epsilon());
 		}
 		public static final <I> List<Word<I>> initialSuffixes() {
-=======
-		public static <I> List<Word<I>> initialSuffixes() {
->>>>>>> f97ba2aa
+
 			return Collections.emptyList();
 		}
 		
