--- conflicted
+++ resolved
@@ -12,25 +12,16 @@
 		<relativePath>../pom.xml</relativePath>        
 	</parent>
 
-<<<<<<< HEAD
-    <modules>
-        <module>./dhc</module>
-        <module>./lstar-generic</module>
-        <module>./lstar</module>
-        <module>./observation-pack</module>
-    </modules>  
-    
-=======
 	<artifactId>learnlib-algorithms</artifactId>
 	<name>LearnLib :: Algorithms</name>
 
 	<packaging>pom</packaging>
 
 	<modules>
-		<module>./dhc</module>
-		<module>./lstar-generic</module>
-		<module>./lstar</module>
+		<module>dhc</module>
+		<module>lstar-generic</module>
+		<module>lstar</module>
+		<module>observation-pack</module>
 	</modules>  
 
->>>>>>> b3e580b6
 </project>
