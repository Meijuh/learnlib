--- conflicted
+++ resolved
@@ -28,11 +28,7 @@
  * 
  * @author falkhowar
  */
-<<<<<<< HEAD
-public final class ConcreteMethodInput implements ExecutableInput<Object> {
-=======
 public class ConcreteMethodInput implements ExecutableInput<Object> {
->>>>>>> d8a3637c
     
     /**
      * corresponding abstract input
