--- conflicted
+++ resolved
@@ -27,27 +27,10 @@
 		</license>
 	</licenses>
 
-<<<<<<< HEAD
-    <!--  
-    =================================  MODULES ===================================  
-    -->
-    <modules>
-        <module>./test-support</module>
-		<module>./build-tools</module>
-        <module>./core</module>
-        <module>./algorithms</module>
-		<module>./eqtests</module>
-        <module>./dsl</module>
-		<module>./simulator</module>
-		<module>./utils</module>
-		<module>./filters</module>
-    </modules>	
-=======
 	<issueManagement>
 		<url>https://github.com/LearnLib/learnlib/issues</url>
 		<system>GitHub Issues</system>
 	</issueManagement>
->>>>>>> 1429b8da
 
 	<developers>
 		<developer>
@@ -111,6 +94,7 @@
 		<module>utils</module>
 		<module>filters</module>
 		<module>archetypes</module>
+		<module>dsl</module>
 	</modules>
 
 	<!--	
