--- conflicted
+++ resolved
@@ -94,11 +94,8 @@
 		<module>utils</module>
 		<module>filters</module>
 		<module>archetypes</module>
-<<<<<<< HEAD
+		<module>examples</module>                
 		<module>dsl</module>
-=======
-		<module>examples</module>
->>>>>>> f7d87303
 	</modules>
 
 	<!--	
