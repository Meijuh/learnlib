<?xml version="1.0" encoding="UTF-8"?>
<<<<<<< HEAD
<project xmlns="http://maven.apache.org/POM/4.0.0" xmlns:xsi="http://www.w3.org/2001/XMLSchema-instance" xsi:schemaLocation="http://maven.apache.org/POM/4.0.0 http://maven.apache.org/xsd/maven-4.0.0.xsd">
    <modelVersion>4.0.0</modelVersion>
    
    <groupId>de.learnlib</groupId>
    <artifactId>learnlib-parent</artifactId>
    <version>0.9-SNAPSHOT</version>
    <packaging>pom</packaging>
    <name>learnlib-parent</name>
    <url>http://www.learnlib.de</url>
=======
<project xmlns="http://maven.apache.org/POM/4.0.0"
	xmlns:xsi="http://www.w3.org/2001/XMLSchema-instance"
	xsi:schemaLocation="http://maven.apache.org/POM/4.0.0 http://maven.apache.org/xsd/maven-4.0.0.xsd">
>>>>>>> 7749b5c7

	<modelVersion>4.0.0</modelVersion>

<<<<<<< HEAD
    <licenses>
        <license>
            <name>GNU LESSER GENERAL PUBLIC LICENSE Version 3, 29 June 2007</name>
            <url>http://www.gnu.org/copyleft/lesser.html</url>
        </license>
    </licenses>

    <developers>
        <developer>
            <id>falkhowar</id>
            <name>Falk Howar</name>
            <email>falk.howar@gmail.com</email>
        </developer>
        <developer>
            <id>misberner</id>
            <name>Malte Isberner</name>
            <email>malte.isberner@gmail.com</email>
        </developer>
        <developer>
            <id>stovocor</id>
            <name>Stephan Windmüller</name>
            <email>stephan.windmueller@tu-dortmund.de</email>
        </developer>
        <developer>
            <id>merten</id>
            <name>Maik Merten</name>
            <email>maikmerten@googlemail.com</email>
        </developer>
        <developer>
            <id>oliverbauer</id>
            <name>Oliver Bauer</name>
            <email>oliver.bauer@tu-dortmund.de</email>
        </developer>
    </developers>
  
    <!-- <scm>
      <connection>scm:git:git@github.com:juven/git-demo.git</connection>
      <developerConnection>scm:git:git@github.com:juven/git-demo.git</developerConnection>
      <url>git@github.com:juven/git-demo.git</url>
    </scm> -->                        
  
    <parent>
        <groupId>org.sonatype.oss</groupId>
        <artifactId>oss-parent</artifactId>
        <version>7</version>
    </parent>

    <modules>
        <module>./test-support</module>
        <module>./build-tools</module>
        <module>./core</module>
        <module>./algorithms</module>
        <module>./eqtests</module>
        <module>./simulator</module>
        <module>./utils</module>
        <module>./filters</module>
    </modules>	

    <properties>
        <project.build.sourceEncoding>UTF-8</project.build.sourceEncoding>
        <!--
            dependency versions 
        -->
        <automatalib.version>0.3.0-SNAPSHOT</automatalib.version>
        <testng.version>6.8</testng.version>
        <!--
            plugin versions. these should be kept in sync with the versions used in the parent.
        -->
	<attach-source.version>2.1.2</attach-source.version>
        <attach-javadoc.version>2.9</attach-javadoc.version>
    </properties>

    <build>

        <plugins>
            <!-- 
                compiler plugin config
            -->            
            <plugin>
                <groupId>org.apache.maven.plugins</groupId>
                <artifactId>maven-compiler-plugin</artifactId>
                <version>2.0.2</version>
                <configuration>
                    <fork>true</fork>
                    <meminitial>128m</meminitial>
                    <maxmem>512m</maxmem>
                    <source>1.7</source>
                    <target>1.7</target>
                </configuration>
            </plugin>

            <!-- 
                check style
            -->            
            <plugin>
                <groupId>org.apache.maven.plugins</groupId>
                <artifactId>maven-checkstyle-plugin</artifactId>
                <configuration>
                    <configLocation>config/sun_checks.xml</configLocation>
                    <headerLocation>license-header.txt</headerLocation>
                    <suppressionsLocation>checkstyle-suppressions.xml</suppressionsLocation>
                </configuration>
                <version>2.10</version>
                <dependencies>
                    <dependency>
                        <groupId>${project.groupId}</groupId>
                        <artifactId>learnlib-build-tools</artifactId>
                        <version>${project.version}</version>
                    </dependency>
                </dependencies>
            </plugin>
        </plugins>
    </build>

    <profiles>
        <profile>
            <id>netbeans-private-testng</id>
            <activation>
                <property>
                    <name>netbeans.testng.action</name>
                </property>
            </activation>
            <build>
                <plugins>
                    <plugin>
                        <groupId>org.apache.maven.plugins</groupId>
                        <artifactId>maven-surefire-plugin</artifactId>
                        <version>2.11</version>
                        <configuration>
                            <suiteXmlFiles>
                                <suiteXmlFile>target/nb-private/testng-suite.xml</suiteXmlFile>
                            </suiteXmlFiles>
                        </configuration>
                    </plugin>
                </plugins>
            </build>
        </profile>
	
        <profile>
            <id>binary-release</id>
            <build>
                <plugins>
                    <!-- 
                        aggregate javadoc of modules in one jar
                    -->
                    <plugin>
                        <groupId>org.apache.maven.plugins</groupId>
                        <artifactId>maven-javadoc-plugin</artifactId>
                        <version>${attach-javadoc.version}</version>
			<inherited>false</inherited>
                        <configuration>
                            <maxmemory>512</maxmemory>
                            <quiet>false</quiet>
                            <source>1.7</source>
                            <verbose>true</verbose>
                            <linksource>true</linksource>
                            <links>
                                <link>http://docs.oracle.com/javase/7/docs/api/</link>
                            </links>
                            <finalName>learnlib-${project.version}</finalName>
                        </configuration> 			  
                        <executions>
                            <execution>
                                <id>aggregate</id>
                                <goals>
                                    <goal>aggregate-jar</goal>
                                </goals>
				<phase>site</phase>
                            </execution>
                        </executions>                            
                    </plugin>
                    <!-- 
                        build assemblies
                    -->                    
                    <plugin>
                        <artifactId>maven-assembly-plugin</artifactId>
                        <version>2.2.2</version>
			<inherited>false</inherited>
                        <configuration>
                            <finalName>learnlib-${project.version}</finalName>
                            <appendAssemblyId>false</appendAssemblyId>
                        </configuration>
                        <executions>
                            <!-- 
                                sources jar
                            -->                    
                            <execution>
                                <id>src</id>
                                <phase>package</phase>
                                <goals>
                                    <goal>single</goal>
                                </goals>
                                <configuration>
                                    <descriptors>
                                        <descriptor>src/main/assembly/learnlib-srcjar.xml</descriptor>
                                    </descriptors>
                                    <finalName>learnlib-${project.version}-sources</finalName>
                                </configuration>
                            </execution>
			    <!-- 
                                binary jar
                            -->                    
                            <execution>
                                <id>jar</id>
                                <phase>package</phase>
                                <goals>
                                    <goal>single</goal>
                                </goals>
                                <configuration>
                                    <descriptors>
                                        <descriptor>src/main/assembly/learnlib-jar.xml</descriptor>
                                    </descriptors>
                                </configuration>
                            </execution>
                            <!-- 
                                bin
                            -->                    
                            <execution>
                                <id>bin</id>
                                <phase>package</phase>
                                <goals>
                                    <goal>single</goal>
                                </goals>
                                <configuration>
                                    <descriptors>
                                        <descriptor>src/main/assembly/learnlib-bin.xml</descriptor>
                                    </descriptors>
                                </configuration>
                            </execution>
                        </executions>
                    </plugin>                                    
		    
                </plugins>
            </build>
        </profile>
    </profiles>

    <dependencyManagement>
        <dependencies>
            <dependency>
                <groupId>${project.groupId}</groupId>
                <artifactId>learnlib-test-support</artifactId>
                <version>${project.version}</version>
                <scope>test</scope>
            </dependency>
            <dependency>
                <groupId>${project.groupId}</groupId>
                <artifactId>learnlib-core</artifactId>
                <version>${project.version}</version>
            </dependency>
            <dependency>
                <groupId>${project.groupId}</groupId>
                <artifactId>learnlib-lstar</artifactId>
                <version>${project.version}</version>
            </dependency>
            <dependency>
                <groupId>${project.groupId}</groupId>
                <artifactId>learnlib-lstar-generic</artifactId>
                <version>${project.version}</version>
            </dependency>
            <dependency>
                <groupId>${project.groupId}</groupId>
                <artifactId>learnlib-dhc</artifactId>
                <version>${project.version}</version>
            </dependency>
            <dependency>
                <groupId>${project.groupId}</groupId>
                <artifactId>learnlib-basic-eqtests</artifactId>
                <version>${project.version}</version>
            </dependency>
            <dependency>
                <groupId>${project.groupId}</groupId>
                <artifactId>learnlib-simulator</artifactId>
                <version>${project.version}</version>
            </dependency>
            <dependency>
                <groupId>${project.groupId}</groupId>
                <artifactId>learnlib-counterexamples</artifactId>
                <version>${project.version}</version>
            </dependency>
            <dependency>
                <groupId>${project.groupId}</groupId>
                <artifactId>learnlib-cache</artifactId>
                <version>${project.version}</version>
            </dependency>
            <dependency>
                <groupId>net.automatalib</groupId>
                <artifactId>automata-api</artifactId>
                <version>${automatalib.version}</version>                        
            </dependency>            
            <dependency>
                <groupId>net.automatalib</groupId>
                <artifactId>automata-core</artifactId>
                <version>${automatalib.version}</version>                        
            </dependency>
            <dependency>
                <groupId>net.automatalib</groupId>
                <artifactId>automata-util</artifactId>
                <version>${automatalib.version}</version>                        
            </dependency>
            <dependency>
                <groupId>net.automatalib</groupId>
                <artifactId>automata-commons-dotutil</artifactId>
                <version>${automatalib.version}</version>                        
            </dependency>
            <dependency>
                <groupId>net.automatalib</groupId>
                <artifactId>automata-incremental</artifactId>
                <version>${automatalib.version}</version>                        
            </dependency>            
            <dependency>
                <groupId>org.testng</groupId>
                <artifactId>testng</artifactId>
                <version>${testng.version}</version>
                <scope>test</scope>
            </dependency>            
        </dependencies>
    </dependencyManagement>    
        
</project>
=======
	<!--	
	=================================	PROJECT INFO ==============================	
	-->
	<groupId>de.learnlib</groupId>
	<artifactId>learnlib-parent</artifactId>
	<version>0.9-SNAPSHOT</version>
	<packaging>pom</packaging>
	<name>LearnLib</name>
	<url>http://www.learnlib.de</url>

	<description>LearnLib is a framework for automata learning and experimentation.</description>

	<licenses>
		<license>
			<name>GNU LESSER GENERAL PUBLIC LICENSE Version 3, 29 June 2007</name>
			<url>http://www.gnu.org/copyleft/lesser.html</url>
		</license>
	</licenses>

	<issueManagement>
		<url>https://bitbucket.org/fhowar/learnlib-os/issues</url>
		<system>Bitbucket Issues</system>
	</issueManagement>

	<developers>
		<developer>
			<id>falkhowar</id>
			<name>Falk Howar</name>
			<email>falk.howar@gmail.com</email>
		</developer>
		<developer>
			<id>misberner</id>
			<name>Malte Isberner</name>
			<email>malte.isberner@gmail.com</email>
		</developer>
		<developer>
			<id>stovocor</id>
			<name>Stephan Windmüller</name>
			<email>stephan.windmueller@tu-dortmund.de</email>
		</developer>
		<developer>
			<id>merten</id>
			<name>Maik Merten</name>
			<email>maikmerten@googlemail.com</email>
		</developer>
		<developer>
			<id>oliverbauer</id>
			<name>Oliver Bauer</name>
			<email>oliver.bauer@tu-dortmund.de</email>
		</developer>
	</developers>

	<!--	
	===============================	SCM =======================	
	-->
	<scm>
		<connection>scm:git:git@github.com:LearnLib/learnlib.git</connection>
		<developerConnection>scm:git:git@github.com:LearnLib/learnlib.git</developerConnection>
		<url>https://github.com/LearnLib/learnlib</url>
	</scm>


	<!--	
	================================	SONATYPE PARENT ==============================	
	-->
	<!-- FIXME: Disabled as it's causing mvn site to fail!
	<parent>
			<groupId>org.sonatype.oss</groupId>
			<artifactId>oss-parent</artifactId>
			<version>7</version>
	</parent>
	-->

	<!--	
	=================================	MODULES ===================================	
	-->
	<modules>
		<module>./test-support</module>
		<module>./build-tools</module>
		<module>./core</module>
		<module>./algorithms</module>
		<module>./eqtests</module>
		<module>./simulator</module>
		<module>./utils</module>
		<module>./filters</module>
		<module>./archetypes</module>
	</modules>	

	<!--	
	=================================	PROPERTIES ================================
	-->
	<properties>
		<project.build.sourceEncoding>UTF-8</project.build.sourceEncoding>
		<!--
			dependency versions
		-->
		<automatalib.version>0.3.0-SNAPSHOT</automatalib.version>
		<testng.version>6.8</testng.version>
		<attach-source.version>2.0.4</attach-source.version>
		<attach-javadoc.version>2.3</attach-javadoc.version>
		<javadoc-plugin.version>2.9</javadoc-plugin.version>

		<!-- Sonatype OSS snapshots repository -->
		<sonatypeOssDistMgmtSnapshotsUrl>https://oss.sonatype.org/content/repositories/snapshots/</sonatypeOssDistMgmtSnapshotsUrl>
	</properties>


	<!--	
	=================================	BUILD PLUGINS =============================	
	-->
	<build>

		<pluginManagement>
			<plugins>
				<plugin>
					<groupId>org.apache.maven.plugins</groupId>
					<artifactId>maven-javadoc-plugin</artifactId>
					<version>${javadoc-plugin.version}</version>
				</plugin>
			</plugins>
		</pluginManagement>

		<plugins>
			<!-- 
				default assembly config
			-->
			<plugin>
				<artifactId>maven-assembly-plugin</artifactId>
				<configuration>
					<descriptorRefs>
						<descriptorRef>jar-with-dependencies</descriptorRef>
					</descriptorRefs>
				</configuration>
			</plugin>

			<!-- 
				compiler plugin config
			-->						
			<plugin>
				<groupId>org.apache.maven.plugins</groupId>
				<artifactId>maven-compiler-plugin</artifactId>
				<version>2.0.2</version>
				<configuration>
					<fork>true</fork>
					<meminitial>128m</meminitial>
					<maxmem>512m</maxmem>
					<source>1.7</source>
					<target>1.7</target>
				</configuration>
			</plugin>

			<!-- 
				check style
			-->						
			<plugin>
				<groupId>org.apache.maven.plugins</groupId>
				<artifactId>maven-checkstyle-plugin</artifactId>
				<configuration>
					<configLocation>config/sun_checks.xml</configLocation>
					<headerLocation>license-header.txt</headerLocation>
					<suppressionsLocation>checkstyle-suppressions.xml</suppressionsLocation>
				</configuration>
				<version>2.10</version>
				<dependencies>
					<dependency>
						<groupId>${project.groupId}</groupId>
						<artifactId>learnlib-build-tools</artifactId>
						<version>${project.version}</version>
					</dependency>
				</dependencies>
			</plugin>

			<plugin>
				<groupId>org.apache.maven.plugins</groupId>
				<artifactId>maven-site-plugin</artifactId>
				<version>3.2</version>
				<configuration>
				</configuration>
				<executions>
					<execution>
						<id>attach-descriptor</id>
						<goals>
							<goal>attach-descriptor</goal>
						</goals>
					</execution>
				</executions>
			</plugin>

			<plugin>
				<groupId>org.apache.maven.plugins</groupId>
				<artifactId>maven-javadoc-plugin</artifactId>
				<executions>
					<execution>
						<id>aggregate</id>
						<inherited>false</inherited>
						<goals>
							<goal>aggregate</goal>
						</goals>
						<phase>site</phase>
						<configuration>
						</configuration>
					</execution>
				</executions>
			</plugin>

		</plugins>

	</build>

	<reporting>
		<plugins>
			<plugin>
				<groupId>org.apache.maven.plugins</groupId>
				<artifactId>maven-project-info-reports-plugin</artifactId>
				<version>2.6</version>
				<reportSets>
					<reportSet>
						<reports>
							<report>index</report>
							<report>license</report>
							<report>project-team</report>
							<report>mailing-list</report>
							<report>issue-tracking</report>
							<report>scm</report>
							<report>dependencies</report>
							<report>dependency-info</report>
							<report>modules</report>
						</reports>
					</reportSet>
				</reportSets>
			</plugin>

			<plugin>
				<groupId>org.apache.maven.plugins</groupId>
				<artifactId>maven-javadoc-plugin</artifactId>
				<version>${javadoc-plugin.version}</version>
				<reportSets>
					<reportSet>
						<id>non-aggregate</id>
						<configuration>
						</configuration>
						<reports>
							<report>javadoc</report>
						</reports>
					</reportSet>
					<reportSet>
						<id>aggregate</id>
						<inherited>false</inherited>
						<reports>
							<report>aggregate</report>
						</reports>
					</reportSet>
				</reportSets>
		</plugin>
		</plugins>
	</reporting>
	<!--	
	===============================	PROFILES =======================	
	-->
	<profiles>
		<profile>
			<id>netbeans-private-testng</id>
			<activation>
				<property>
					<name>netbeans.testng.action</name>
				</property>
			</activation>
			<build>
				<plugins>
					<plugin>
						<groupId>org.apache.maven.plugins</groupId>
						<artifactId>maven-surefire-plugin</artifactId>
						<version>2.11</version>
						<configuration>
							<suiteXmlFiles>
								<suiteXmlFile>target/nb-private/testng-suite.xml</suiteXmlFile>
							</suiteXmlFiles>
						</configuration>
					</plugin>
				</plugins>
			</build>
		</profile>
		<profile>
			<id>release</id>
			<build>
				<plugins>
					<!-- 
						attach source and javadoc jars
					-->
					<plugin>
						<groupId>org.apache.maven.plugins</groupId>
						<artifactId>maven-source-plugin</artifactId>
						<version>${attach-source.version}</version>
						<executions>
							<execution>
								<id>attach-sources</id>
								<goals>
									<goal>jar</goal>
								</goals>
							</execution>
						</executions>
					</plugin>
					<plugin>
						<groupId>org.apache.maven.plugins</groupId>
						<artifactId>maven-javadoc-plugin</artifactId>
						<version>${attach-javadoc.version}</version>
						<executions>
							<execution>
								<id>attach-javadocs</id>
								<goals>
									<goal>jar</goal>
								</goals>
							</execution>
						</executions>
					</plugin>
				</plugins>
			</build>
		</profile>
	</profiles>

	<!--	
	===============================	DEFAULT DEP. VERSIONS =======================	
	-->
	<dependencyManagement>
		<dependencies>
			<dependency>
				<groupId>${project.groupId}</groupId>
				<artifactId>learnlib-test-support</artifactId>
				<version>${project.version}</version>
				<scope>test</scope>
			</dependency>
			<dependency>
				<groupId>${project.groupId}</groupId>
				<artifactId>learnlib-core</artifactId>
				<version>${project.version}</version>
			</dependency>
			<dependency>
				<groupId>${project.groupId}</groupId>
				<artifactId>learnlib-lstar</artifactId>
				<version>${project.version}</version>
			</dependency>
			<dependency>
				<groupId>${project.groupId}</groupId>
				<artifactId>learnlib-lstar-generic</artifactId>
				<version>${project.version}</version>
			</dependency>
			<dependency>
				<groupId>${project.groupId}</groupId>
				<artifactId>learnlib-dhc</artifactId>
				<version>${project.version}</version>
			</dependency>
			<dependency>
				<groupId>${project.groupId}</groupId>
				<artifactId>learnlib-basic-eqtests</artifactId>
				<version>${project.version}</version>
			</dependency>
			<dependency>
				<groupId>${project.groupId}</groupId>
				<artifactId>learnlib-simulator</artifactId>
				<version>${project.version}</version>
			</dependency>
			<dependency>
				<groupId>${project.groupId}</groupId>
				<artifactId>learnlib-counterexamples</artifactId>
				<version>${project.version}</version>
			</dependency>
			<dependency>
				<groupId>${project.groupId}</groupId>
				<artifactId>learnlib-cache</artifactId>
				<version>${project.version}</version>
			</dependency>
			<dependency>
				<groupId>${project.groupId}</groupId>
				<artifactId>learnlib-parallelism</artifactId>
				<version>${project.version}</version>
			</dependency>

			<!-- Import AutomataLib dependencies -->
			<dependency>
				<groupId>net.automatalib</groupId>
				<artifactId>automata-parent</artifactId>
				<version>${automatalib.version}</version>
				<type>pom</type>
				<scope>import</scope>
			</dependency>
			
			<!-- TestNG -->				
			<dependency>
				<groupId>org.testng</groupId>
				<artifactId>testng</artifactId>
				<version>${testng.version}</version>
				<scope>test</scope>
			</dependency>						
		</dependencies>
	</dependencyManagement>		


	<distributionManagement>
		<snapshotRepository>
			<id>sonatype-nexus-snapshots</id>
			<name>Sonatype Nexus Snapshots</name>
			<url>${sonatypeOssDistMgmtSnapshotsUrl}</url>
		</snapshotRepository>
		<repository>
			<id>sonatype-nexus-staging</id>
			<name>Nexus Release Repository</name>
			<url>
				https://oss.sonatype.org/service/local/staging/deploy/maven2/
			</url>
		</repository>

		<!-- Dummy - this will NOT actually be used -->
		<site>
			<id>local</id>
			<url>file://${site.tmpDeployDirectory}</url>
		</site>
	</distributionManagement>
</project>
>>>>>>> 7749b5c7
<|MERGE_RESOLUTION|>--- conflicted
+++ resolved
@@ -1,344 +1,11 @@
 <?xml version="1.0" encoding="UTF-8"?>
-<<<<<<< HEAD
-<project xmlns="http://maven.apache.org/POM/4.0.0" xmlns:xsi="http://www.w3.org/2001/XMLSchema-instance" xsi:schemaLocation="http://maven.apache.org/POM/4.0.0 http://maven.apache.org/xsd/maven-4.0.0.xsd">
-    <modelVersion>4.0.0</modelVersion>
-    
-    <groupId>de.learnlib</groupId>
-    <artifactId>learnlib-parent</artifactId>
-    <version>0.9-SNAPSHOT</version>
-    <packaging>pom</packaging>
-    <name>learnlib-parent</name>
-    <url>http://www.learnlib.de</url>
-=======
 <project xmlns="http://maven.apache.org/POM/4.0.0"
 	xmlns:xsi="http://www.w3.org/2001/XMLSchema-instance"
-	xsi:schemaLocation="http://maven.apache.org/POM/4.0.0 http://maven.apache.org/xsd/maven-4.0.0.xsd">
->>>>>>> 7749b5c7
+	xsi:schemaLocation="http://maven.apache.org/POM/4.0.0
+	http://maven.apache.org/xsd/maven-4.0.0.xsd">
 
 	<modelVersion>4.0.0</modelVersion>
 
-<<<<<<< HEAD
-    <licenses>
-        <license>
-            <name>GNU LESSER GENERAL PUBLIC LICENSE Version 3, 29 June 2007</name>
-            <url>http://www.gnu.org/copyleft/lesser.html</url>
-        </license>
-    </licenses>
-
-    <developers>
-        <developer>
-            <id>falkhowar</id>
-            <name>Falk Howar</name>
-            <email>falk.howar@gmail.com</email>
-        </developer>
-        <developer>
-            <id>misberner</id>
-            <name>Malte Isberner</name>
-            <email>malte.isberner@gmail.com</email>
-        </developer>
-        <developer>
-            <id>stovocor</id>
-            <name>Stephan Windmüller</name>
-            <email>stephan.windmueller@tu-dortmund.de</email>
-        </developer>
-        <developer>
-            <id>merten</id>
-            <name>Maik Merten</name>
-            <email>maikmerten@googlemail.com</email>
-        </developer>
-        <developer>
-            <id>oliverbauer</id>
-            <name>Oliver Bauer</name>
-            <email>oliver.bauer@tu-dortmund.de</email>
-        </developer>
-    </developers>
-  
-    <!-- <scm>
-      <connection>scm:git:git@github.com:juven/git-demo.git</connection>
-      <developerConnection>scm:git:git@github.com:juven/git-demo.git</developerConnection>
-      <url>git@github.com:juven/git-demo.git</url>
-    </scm> -->                        
-  
-    <parent>
-        <groupId>org.sonatype.oss</groupId>
-        <artifactId>oss-parent</artifactId>
-        <version>7</version>
-    </parent>
-
-    <modules>
-        <module>./test-support</module>
-        <module>./build-tools</module>
-        <module>./core</module>
-        <module>./algorithms</module>
-        <module>./eqtests</module>
-        <module>./simulator</module>
-        <module>./utils</module>
-        <module>./filters</module>
-    </modules>	
-
-    <properties>
-        <project.build.sourceEncoding>UTF-8</project.build.sourceEncoding>
-        <!--
-            dependency versions 
-        -->
-        <automatalib.version>0.3.0-SNAPSHOT</automatalib.version>
-        <testng.version>6.8</testng.version>
-        <!--
-            plugin versions. these should be kept in sync with the versions used in the parent.
-        -->
-	<attach-source.version>2.1.2</attach-source.version>
-        <attach-javadoc.version>2.9</attach-javadoc.version>
-    </properties>
-
-    <build>
-
-        <plugins>
-            <!-- 
-                compiler plugin config
-            -->            
-            <plugin>
-                <groupId>org.apache.maven.plugins</groupId>
-                <artifactId>maven-compiler-plugin</artifactId>
-                <version>2.0.2</version>
-                <configuration>
-                    <fork>true</fork>
-                    <meminitial>128m</meminitial>
-                    <maxmem>512m</maxmem>
-                    <source>1.7</source>
-                    <target>1.7</target>
-                </configuration>
-            </plugin>
-
-            <!-- 
-                check style
-            -->            
-            <plugin>
-                <groupId>org.apache.maven.plugins</groupId>
-                <artifactId>maven-checkstyle-plugin</artifactId>
-                <configuration>
-                    <configLocation>config/sun_checks.xml</configLocation>
-                    <headerLocation>license-header.txt</headerLocation>
-                    <suppressionsLocation>checkstyle-suppressions.xml</suppressionsLocation>
-                </configuration>
-                <version>2.10</version>
-                <dependencies>
-                    <dependency>
-                        <groupId>${project.groupId}</groupId>
-                        <artifactId>learnlib-build-tools</artifactId>
-                        <version>${project.version}</version>
-                    </dependency>
-                </dependencies>
-            </plugin>
-        </plugins>
-    </build>
-
-    <profiles>
-        <profile>
-            <id>netbeans-private-testng</id>
-            <activation>
-                <property>
-                    <name>netbeans.testng.action</name>
-                </property>
-            </activation>
-            <build>
-                <plugins>
-                    <plugin>
-                        <groupId>org.apache.maven.plugins</groupId>
-                        <artifactId>maven-surefire-plugin</artifactId>
-                        <version>2.11</version>
-                        <configuration>
-                            <suiteXmlFiles>
-                                <suiteXmlFile>target/nb-private/testng-suite.xml</suiteXmlFile>
-                            </suiteXmlFiles>
-                        </configuration>
-                    </plugin>
-                </plugins>
-            </build>
-        </profile>
-	
-        <profile>
-            <id>binary-release</id>
-            <build>
-                <plugins>
-                    <!-- 
-                        aggregate javadoc of modules in one jar
-                    -->
-                    <plugin>
-                        <groupId>org.apache.maven.plugins</groupId>
-                        <artifactId>maven-javadoc-plugin</artifactId>
-                        <version>${attach-javadoc.version}</version>
-			<inherited>false</inherited>
-                        <configuration>
-                            <maxmemory>512</maxmemory>
-                            <quiet>false</quiet>
-                            <source>1.7</source>
-                            <verbose>true</verbose>
-                            <linksource>true</linksource>
-                            <links>
-                                <link>http://docs.oracle.com/javase/7/docs/api/</link>
-                            </links>
-                            <finalName>learnlib-${project.version}</finalName>
-                        </configuration> 			  
-                        <executions>
-                            <execution>
-                                <id>aggregate</id>
-                                <goals>
-                                    <goal>aggregate-jar</goal>
-                                </goals>
-				<phase>site</phase>
-                            </execution>
-                        </executions>                            
-                    </plugin>
-                    <!-- 
-                        build assemblies
-                    -->                    
-                    <plugin>
-                        <artifactId>maven-assembly-plugin</artifactId>
-                        <version>2.2.2</version>
-			<inherited>false</inherited>
-                        <configuration>
-                            <finalName>learnlib-${project.version}</finalName>
-                            <appendAssemblyId>false</appendAssemblyId>
-                        </configuration>
-                        <executions>
-                            <!-- 
-                                sources jar
-                            -->                    
-                            <execution>
-                                <id>src</id>
-                                <phase>package</phase>
-                                <goals>
-                                    <goal>single</goal>
-                                </goals>
-                                <configuration>
-                                    <descriptors>
-                                        <descriptor>src/main/assembly/learnlib-srcjar.xml</descriptor>
-                                    </descriptors>
-                                    <finalName>learnlib-${project.version}-sources</finalName>
-                                </configuration>
-                            </execution>
-			    <!-- 
-                                binary jar
-                            -->                    
-                            <execution>
-                                <id>jar</id>
-                                <phase>package</phase>
-                                <goals>
-                                    <goal>single</goal>
-                                </goals>
-                                <configuration>
-                                    <descriptors>
-                                        <descriptor>src/main/assembly/learnlib-jar.xml</descriptor>
-                                    </descriptors>
-                                </configuration>
-                            </execution>
-                            <!-- 
-                                bin
-                            -->                    
-                            <execution>
-                                <id>bin</id>
-                                <phase>package</phase>
-                                <goals>
-                                    <goal>single</goal>
-                                </goals>
-                                <configuration>
-                                    <descriptors>
-                                        <descriptor>src/main/assembly/learnlib-bin.xml</descriptor>
-                                    </descriptors>
-                                </configuration>
-                            </execution>
-                        </executions>
-                    </plugin>                                    
-		    
-                </plugins>
-            </build>
-        </profile>
-    </profiles>
-
-    <dependencyManagement>
-        <dependencies>
-            <dependency>
-                <groupId>${project.groupId}</groupId>
-                <artifactId>learnlib-test-support</artifactId>
-                <version>${project.version}</version>
-                <scope>test</scope>
-            </dependency>
-            <dependency>
-                <groupId>${project.groupId}</groupId>
-                <artifactId>learnlib-core</artifactId>
-                <version>${project.version}</version>
-            </dependency>
-            <dependency>
-                <groupId>${project.groupId}</groupId>
-                <artifactId>learnlib-lstar</artifactId>
-                <version>${project.version}</version>
-            </dependency>
-            <dependency>
-                <groupId>${project.groupId}</groupId>
-                <artifactId>learnlib-lstar-generic</artifactId>
-                <version>${project.version}</version>
-            </dependency>
-            <dependency>
-                <groupId>${project.groupId}</groupId>
-                <artifactId>learnlib-dhc</artifactId>
-                <version>${project.version}</version>
-            </dependency>
-            <dependency>
-                <groupId>${project.groupId}</groupId>
-                <artifactId>learnlib-basic-eqtests</artifactId>
-                <version>${project.version}</version>
-            </dependency>
-            <dependency>
-                <groupId>${project.groupId}</groupId>
-                <artifactId>learnlib-simulator</artifactId>
-                <version>${project.version}</version>
-            </dependency>
-            <dependency>
-                <groupId>${project.groupId}</groupId>
-                <artifactId>learnlib-counterexamples</artifactId>
-                <version>${project.version}</version>
-            </dependency>
-            <dependency>
-                <groupId>${project.groupId}</groupId>
-                <artifactId>learnlib-cache</artifactId>
-                <version>${project.version}</version>
-            </dependency>
-            <dependency>
-                <groupId>net.automatalib</groupId>
-                <artifactId>automata-api</artifactId>
-                <version>${automatalib.version}</version>                        
-            </dependency>            
-            <dependency>
-                <groupId>net.automatalib</groupId>
-                <artifactId>automata-core</artifactId>
-                <version>${automatalib.version}</version>                        
-            </dependency>
-            <dependency>
-                <groupId>net.automatalib</groupId>
-                <artifactId>automata-util</artifactId>
-                <version>${automatalib.version}</version>                        
-            </dependency>
-            <dependency>
-                <groupId>net.automatalib</groupId>
-                <artifactId>automata-commons-dotutil</artifactId>
-                <version>${automatalib.version}</version>                        
-            </dependency>
-            <dependency>
-                <groupId>net.automatalib</groupId>
-                <artifactId>automata-incremental</artifactId>
-                <version>${automatalib.version}</version>                        
-            </dependency>            
-            <dependency>
-                <groupId>org.testng</groupId>
-                <artifactId>testng</artifactId>
-                <version>${testng.version}</version>
-                <scope>test</scope>
-            </dependency>            
-        </dependencies>
-    </dependencyManagement>    
-        
-</project>
-=======
 	<!--	
 	=================================	PROJECT INFO ==============================	
 	-->
@@ -349,7 +16,9 @@
 	<name>LearnLib</name>
 	<url>http://www.learnlib.de</url>
 
-	<description>LearnLib is a framework for automata learning and experimentation.</description>
+	<description>
+		LearnLib is a framework for automata learning and experimentation.
+	</description>
 
 	<licenses>
 		<license>
@@ -425,7 +94,7 @@
 		<module>./utils</module>
 		<module>./filters</module>
 		<module>./archetypes</module>
-	</modules>	
+	</modules>
 
 	<!--	
 	=================================	PROPERTIES ================================
@@ -437,9 +106,16 @@
 		-->
 		<automatalib.version>0.3.0-SNAPSHOT</automatalib.version>
 		<testng.version>6.8</testng.version>
-		<attach-source.version>2.0.4</attach-source.version>
-		<attach-javadoc.version>2.3</attach-javadoc.version>
+		<attach-source.version>2.1.2</attach-source.version>
+		<attach-javadoc.version>2.9</attach-javadoc.version>
 		<javadoc-plugin.version>2.9</javadoc-plugin.version>
+		<compiler-plugin.version>2.0.2</compiler-plugin.version>
+		<checkstyle-plugin.version>2.10</checkstyle-plugin.version>
+		<site-plugin.version>3.2</site-plugin.version>
+		<reports-plugin.version>2.6</reports-plugin.version>
+		<surefire-plugin.version>2.11</surefire-plugin.version>
+		<assembly-plugin.version>2.2.2</assembly-plugin.version>
+		
 
 		<!-- Sonatype OSS snapshots repository -->
 		<sonatypeOssDistMgmtSnapshotsUrl>https://oss.sonatype.org/content/repositories/snapshots/</sonatypeOssDistMgmtSnapshotsUrl>
@@ -463,24 +139,12 @@
 
 		<plugins>
 			<!-- 
-				default assembly config
+				compiler plugin config
 			-->
-			<plugin>
-				<artifactId>maven-assembly-plugin</artifactId>
-				<configuration>
-					<descriptorRefs>
-						<descriptorRef>jar-with-dependencies</descriptorRef>
-					</descriptorRefs>
-				</configuration>
-			</plugin>
-
-			<!-- 
-				compiler plugin config
-			-->						
 			<plugin>
 				<groupId>org.apache.maven.plugins</groupId>
 				<artifactId>maven-compiler-plugin</artifactId>
-				<version>2.0.2</version>
+				<version>${compiler-plugin.version}</version>
 				<configuration>
 					<fork>true</fork>
 					<meminitial>128m</meminitial>
@@ -492,7 +156,7 @@
 
 			<!-- 
 				check style
-			-->						
+			-->
 			<plugin>
 				<groupId>org.apache.maven.plugins</groupId>
 				<artifactId>maven-checkstyle-plugin</artifactId>
@@ -501,7 +165,7 @@
 					<headerLocation>license-header.txt</headerLocation>
 					<suppressionsLocation>checkstyle-suppressions.xml</suppressionsLocation>
 				</configuration>
-				<version>2.10</version>
+				<version>${checkstyle-plugin.version}</version>
 				<dependencies>
 					<dependency>
 						<groupId>${project.groupId}</groupId>
@@ -514,7 +178,7 @@
 			<plugin>
 				<groupId>org.apache.maven.plugins</groupId>
 				<artifactId>maven-site-plugin</artifactId>
-				<version>3.2</version>
+				<version>${site-plugin.version}</version>
 				<configuration>
 				</configuration>
 				<executions>
@@ -553,7 +217,7 @@
 			<plugin>
 				<groupId>org.apache.maven.plugins</groupId>
 				<artifactId>maven-project-info-reports-plugin</artifactId>
-				<version>2.6</version>
+				<version>${reports-plugin.version}</version>
 				<reportSets>
 					<reportSet>
 						<reports>
@@ -592,7 +256,7 @@
 						</reports>
 					</reportSet>
 				</reportSets>
-		</plugin>
+			</plugin>
 		</plugins>
 	</reporting>
 	<!--	
@@ -611,7 +275,7 @@
 					<plugin>
 						<groupId>org.apache.maven.plugins</groupId>
 						<artifactId>maven-surefire-plugin</artifactId>
-						<version>2.11</version>
+						<version>${surefire-plugin.version}</version>
 						<configuration>
 							<suiteXmlFiles>
 								<suiteXmlFile>target/nb-private/testng-suite.xml</suiteXmlFile>
@@ -657,6 +321,99 @@
 				</plugins>
 			</build>
 		</profile>
+		<profile>
+			<id>binary-release</id>
+			<build>
+				<plugins>
+					<!--  aggregate javadoc of modules in one jar -->
+					<plugin>
+						<groupId>org.apache.maven.plugins</groupId>
+						<artifactId>maven-javadoc-plugin</artifactId>
+						<version>${attach-javadoc.version}</version>
+						<inherited>false</inherited>
+						<configuration>
+							<maxmemory>512</maxmemory>
+							<quiet>false</quiet>
+							<source>1.7</source>
+							<verbose>true</verbose>
+							<linksource>true</linksource>
+							<links>
+								<link>http://docs.oracle.com/javase/7/docs/api/</link>
+							</links>
+							<finalName>learnlib-${project.version}</finalName>
+						</configuration>
+						<executions>
+							<execution>
+								<id>aggregate</id>
+								<goals>
+									<goal>aggregate-jar</goal>
+								</goals>
+								<phase>site</phase>
+							</execution>
+						</executions>
+					</plugin>
+					<!-- 
+                        build assemblies
+                    -->
+					<plugin>
+						<artifactId>maven-assembly-plugin</artifactId>
+						<version>${assembly-plugin.version}</version>
+						<inherited>false</inherited>
+						<configuration>
+							<finalName>learnlib-${project.version}</finalName>
+							<appendAssemblyId>false</appendAssemblyId>
+						</configuration>
+						<executions>
+							<!--  sources jar -->
+							<execution>
+								<id>src</id>
+								<phase>package</phase>
+								<goals>
+									<goal>single</goal>
+								</goals>
+								<configuration>
+									<descriptors>
+										<descriptor>src/main/assembly/learnlib-srcjar.xml</descriptor>
+									</descriptors>
+									<finalName>learnlib-${project.version}-sources</finalName>
+								</configuration>
+							</execution>
+							<!-- 
+                                binary jar
+                            -->
+							<execution>
+								<id>jar</id>
+								<phase>package</phase>
+								<goals>
+									<goal>single</goal>
+								</goals>
+								<configuration>
+									<descriptors>
+										<descriptor>src/main/assembly/learnlib-jar.xml</descriptor>
+									</descriptors>
+								</configuration>
+							</execution>
+							<!-- 
+                                bin
+                            -->
+							<execution>
+								<id>bin</id>
+								<phase>package</phase>
+								<goals>
+									<goal>single</goal>
+								</goals>
+								<configuration>
+									<descriptors>
+										<descriptor>src/main/assembly/learnlib-bin.xml</descriptor>
+									</descriptors>
+								</configuration>
+							</execution>
+						</executions>
+					</plugin>
+
+				</plugins>
+			</build>
+		</profile>
 	</profiles>
 
 	<!--	
@@ -724,16 +481,16 @@
 				<type>pom</type>
 				<scope>import</scope>
 			</dependency>
-			
-			<!-- TestNG -->				
+
+			<!-- TestNG -->
 			<dependency>
 				<groupId>org.testng</groupId>
 				<artifactId>testng</artifactId>
 				<version>${testng.version}</version>
 				<scope>test</scope>
-			</dependency>						
+			</dependency>
 		</dependencies>
-	</dependencyManagement>		
+	</dependencyManagement>
 
 
 	<distributionManagement>
@@ -756,5 +513,4 @@
 			<url>file://${site.tmpDeployDirectory}</url>
 		</site>
 	</distributionManagement>
-</project>
->>>>>>> 7749b5c7
+</project>