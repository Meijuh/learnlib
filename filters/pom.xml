<?xml version="1.0"?>
<project xmlns="http://maven.apache.org/POM/4.0.0"
	xmlns:xsi="http://www.w3.org/2001/XMLSchema-instance"
	xsi:schemaLocation="http://maven.apache.org/POM/4.0.0 http://maven.apache.org/xsd/maven-4.0.0.xsd">

	<modelVersion>4.0.0</modelVersion>

	<parent>
		<artifactId>learnlib-parent</artifactId>
		<groupId>de.learnlib</groupId>
		<version>0.9-SNAPSHOT</version>
		<relativePath>../pom.xml</relativePath>        
	</parent>

	<artifactId>learnlib-filters</artifactId>
	<name>LearnLib :: Filters</name>

	<packaging>pom</packaging>

	<modules>
		<module>cache</module>
	</modules>

<<<<<<< HEAD
    <modules>
        <module>./cache</module>
		<module>./reuse</module>
    </modules>
    
=======
>>>>>>> 1429b8da
</project>
<|MERGE_RESOLUTION|>--- conflicted
+++ resolved
@@ -19,14 +19,6 @@
 
 	<modules>
 		<module>cache</module>
+		<module>reuse</module>
 	</modules>
-
-<<<<<<< HEAD
-    <modules>
-        <module>./cache</module>
-		<module>./reuse</module>
-    </modules>
-    
-=======
->>>>>>> 1429b8da
 </project>
